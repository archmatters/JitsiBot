#!/usr/bin/env python3

import json
import logging
import os
import re
import time

import requests
from pathlib import Path

import config
import mastodon

logger = logging.getLogger(__name__)

class TootScanner:
<<<<<<< HEAD
    """ We will not "sound the horn" more than once within the "horn window."
        This is in seconds.
    """
    horn_window = 1800
=======
    """ The notification polling period. """
    note_poll_period = 15

>>>>>>> 487b89ae
    trunk = None
    jitsi_link = None
    storage_file = None
    account_id = None
    last_note_id = ""
    last_horn_time = 0
    api_reset_period = 0

    horn_pattern = re.compile('\\b(?:toot|sound|blow)(?:\\s+on)\\s+(?:teh|the|that|your?)\\s+horn\\b', re.IGNORECASE)

    def __init__( self, cfg: config.Config ):
        self.jitsi_link = cfg.get("jitsi_link")
        self.storage_file = os.path.join(cfg.get("storage_dir"), "JitsiBot00.storage")
        self._readStore()
        self.trunk = mastodon.Proboscis(
            mastodon_instance=cfg.get("mastodon_instance"),
            mastodon_token=cfg.get("mastodon_token"),
            application_name="Proboscis",
            reset_period=self.api_reset_period
        )


    def _readStore( self ):
        # if the notification storage file exists, read that value in
        if os.path.exists(self.storage_file):
            try:
                stream = Path(self.storage_file).open("r")
                store = json.load(stream)
                self.last_note_id = store.get("last_note_id")
                self.last_horn_time = store.get("last_horn_time", 0)
                self.api_reset_period = store.get("api_reset_period", 300)
            except Exception as e:
                logger.error(f"init(): failed to read from {self.storage_file}")
                logger.error(e)
            finally:
                if stream:
                    stream.close()

    
    def _writeStore( self ):
        store = {}
        store["last_note_id"] = self.last_note_id
        store["last_horn_time"] = self.last_horn_time
        store["api_reset_period"] = self.trunk.getObservedAPIResetPeriod()

        stream = None
        try:
            stream = Path(self.storage_file).open("w")
            stream.write(json.dumps(store))
        except Exception as e:
            logger.error(f"doTheWork(): failed to write notification ID to {self.storage_file}")
            logger.error(e)
        finally:
            if stream:
                stream.close()


    def doTheWork( self ):
        # change errorLimit to change the maximum tolerable sequential errors
        errorLimit = 15
        connectErrors = 0
        while True:
            # you gotta do the work
            try:
                self.processNotes()
                connectErrors = 0
                time.sleep(self.note_poll_period)
            except requests.ConnectionError as e:
                totalTime = int((connectErrors * connectErrors + connectErrors) / 2) # calculate before incrementing count
                connectErrors += 1
                logger.error(e)
                if connectErrors > 15:
                    logger.fatal(f"__main__: after {timeToText(totalTime)} ({connectErrors - 1} failures to connect), I give up.")
                    exit(1)
                if connectErrors == 1:
                    logger.error(f"__main__: sleeping for {connectErrors} minute after a connection error (will be {totalTime+connectErrors} minute total)")
                else:
                    logger.error(f"__main__: sleeping for {connectErrors} minutes after another connection error (will be {totalTime+connectErrors} mins total)")
                time.sleep(60 * connectErrors)
    

    def processNotes( self ):
        notes = self.trunk.getNotifications(self.last_note_id)

        # for each notification (in reverse order), verify we see all expected elements, then reply
        # scan for new followers first,
        for note in reversed(notes):
            ntype = note.get("type") # mention, follow, favourite, reblog, poll, follow_request
            id = note.get("id") # str
            account = note.get("account") # obj
            status = note.get("status") # obj
            logger.info(f"doTheWork(): notification id={id} type={ntype}")
            if id and account and ntype == "follow":
                logger.info(f"New follower @{account.get('acct')}")
                self.trunk.postStatus(f"Hello @{account.get('acct')}, I'll let you know when someone tells me to toot the horn!")
                # update the store after every new follow in case of fatal error
                self.last_note_id = id
                self._writeStore()
            self.last_note_id = id
        # then look for toots
        for note in reversed(notes):
            ntype = note.get("type") # mention, follow, favourite, reblog, poll, follow_request
            id = note.get("id") # str
            account = note.get("account") # obj
            status = note.get("status") # obj
            if id and account and status and ntype == 'mention':
                # account.username is local name, account.acct is fqun
                nfrom = account.get("acct")
                status_id = status.get("id")
                content = status.get("content")
                if nfrom and status_id and self.horn_pattern.search(content):
                    logger.info(f"doTheWork(): status={status_id} got a request to sound the horn!")
                    self.tootThatHorn(nfrom, status_id)
                    # TODO shouldn't we just drop out of the loop here?
                    # or should we process all at once, and drop all those from the followers?
                    # or... ?
            self.last_note_id = id

        # update last ID storage if there was some update
        if len(notes) > 0 and self.last_note_id:
            self._writeStore()
    

    def tootThatHorn( self, source_name: str, source_status_id: str ):
        timeSince = time.time() - self.last_horn_time
        if timeSince < self.horn_window:
            logger.warn(f"tootThatHorn(): I refuse to toot again after only {timeSince} seconds")
            return

        followers = self.trunk.getAllFollowers(self.trunk.getAccountId())
        try:
            followers.remove(source_name)
        except Exception as e:
            logger.error(f"tootThatHorn(): error removing '{source_name}' from followers")
            logger.error(e)

        # TODO we can check remaining API calls in remaining window, divide by followers per toot,
        # and loop period, figuring out if we should rate-limit ourselves
        calls_remain = trunk.getRateRemaining()
        time_remain = trunk.getObservedAPIResetPeriod()

        pos = 0
        logger.info(f"tootThatHorn(): tooting to {len(followers)} followers")
        while pos < len(followers):
            # three at a time?
            toot = ""
            for xa in range(pos, min(len(followers), pos + 3)):
                if len(toot) > 0:
                    toot += ' '
                toot += '@'
                toot += followers[xa]
            pos += 3
            toot += "\nHear ye, hear ye, Jitsi is in session: "
            toot += self.jitsi_link
            self.trunk.postStatus(toot)
            self.last_horn_time = time.time()
        
        self._writeStore()

<<<<<<< HEAD
        self.trunk.postStatus(f"@{source_name} Job's done! Toot toot!\n{self.jitsi_link}", source_status_id)
=======

def timeToText( seconds: int ):
    """ Returns an abbreviated textual string representation of a time period:
        '59 sec' '59 min' '1 hr' '1 hr 12 min'
    """
    if seconds >= 3600:
        mins = (seconds % 3600) / 60
        #if abs(mins - 30) < 20: # for rounding
        if seconds < 14400 and mins > 10: # only report minutes up to four hours
            return f"{int(seconds / 3600)} hr {int(mins)} min"
        else:
            return f"{int(seconds / 3600)} hr"
    elif seconds >= 60:
        return f"{int(seconds / 60)} min"
    else:
        return f"{int(seconds)} sec"

>>>>>>> 487b89ae
<|MERGE_RESOLUTION|>--- conflicted
+++ resolved
@@ -15,16 +15,13 @@
 logger = logging.getLogger(__name__)
 
 class TootScanner:
-<<<<<<< HEAD
     """ We will not "sound the horn" more than once within the "horn window."
         This is in seconds.
     """
     horn_window = 1800
-=======
     """ The notification polling period. """
     note_poll_period = 15
 
->>>>>>> 487b89ae
     trunk = None
     jitsi_link = None
     storage_file = None
@@ -184,9 +181,8 @@
         
         self._writeStore()
 
-<<<<<<< HEAD
         self.trunk.postStatus(f"@{source_name} Job's done! Toot toot!\n{self.jitsi_link}", source_status_id)
-=======
+
 
 def timeToText( seconds: int ):
     """ Returns an abbreviated textual string representation of a time period:
@@ -203,5 +199,3 @@
         return f"{int(seconds / 60)} min"
     else:
         return f"{int(seconds)} sec"
-
->>>>>>> 487b89ae
